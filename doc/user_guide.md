--- conflicted
+++ resolved
@@ -519,10 +519,7 @@
 - `sort_dir`: Sort direction - "asc" or "desc"
 - `count`: Number of results to return (default: 20, max: 100)
 - `page`: Page number for pagination (default: 1)
-<<<<<<< HEAD
-=======
 - `highlight`: Enable highlighting of search terms in results (boolean)
->>>>>>> a44fa9f0
 
 **Example Queries:**
 ```
