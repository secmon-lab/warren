--- conflicted
+++ resolved
@@ -167,29 +167,6 @@
 	}
 
 	meta, err := llm.Ask(ctx, llmClient, metaPrompt, llm.WithValidate(func(meta Metadata) error {
-<<<<<<< HEAD
-		// Validate that generated content has required fields
-		if meta.Title == "" {
-			return goerr.New("title is required")
-		}
-		if meta.Description == "" {
-			return goerr.New("description is required")
-		}
-		// Set sources for validation
-		if meta.TitleSource == "" {
-			meta.TitleSource = types.SourceAI
-		}
-		if meta.DescriptionSource == "" {
-			meta.DescriptionSource = types.SourceAI
-		}
-		// Validate source fields only
-		if err := meta.TitleSource.Validate(); err != nil {
-			return goerr.Wrap(err, "invalid title source")
-		}
-		if err := meta.DescriptionSource.Validate(); err != nil {
-			return goerr.Wrap(err, "invalid description source")
-		}
-=======
 		if err := meta.Validate(); err != nil {
 			return err
 		}
@@ -199,7 +176,6 @@
 			return goerr.New("description is required")
 		}
 
->>>>>>> 681c06ee
 		return nil
 	}))
 	if err != nil {
